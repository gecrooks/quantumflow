--- conflicted
+++ resolved
@@ -75,18 +75,6 @@
 from .paulialgebra import Pauli, pauli_commuting_sets, sX, sY, sZ
 from .qubits import Qubit, Qubits
 from .states import Density, State
-<<<<<<< HEAD
-from .stdgates import CZ, V_H, CNot, CZPow  # SqrtY,; SqrtY_H,
-from .stdgates import (
-    H as H_,
-)  # NB: Workaround for name conflict with Gate.H   # FIXME:  needed?
-from .stdgates import (  # SqrtY,; SqrtY_H,
-    I,
-    Ry,
-    Rz,
-    SqrtY,
-    SqrtY_H,
-=======
 from .stdgates import (
     CZ,
     V_H,
@@ -96,7 +84,6 @@
     I,
     Ry,
     Rz,
->>>>>>> 75427665
     Swap,
     V,
     X,
@@ -867,7 +854,6 @@
 
 # end class MultiplexedRyGate
 
-<<<<<<< HEAD
 
 class RandomGate(UnitaryGate):
     r"""Returns a random unitary gate acting on the given qubits.
@@ -885,23 +871,4 @@
 
 # end class RandomGate
 
-=======
->>>>>>> 75427665
-
-class RandomGate(UnitaryGate):
-    r"""Returns a random unitary gate acting on the given qubits.
-
-    Ref:
-        "How to generate random matrices from the classical compact groups"
-        Francesco Mezzadri, math-ph/0609050
-    """
-
-    def __init__(self, qubits: Qubits) -> None:
-        qubits = tuple(qubits)
-        tensor = utils.unitary_ensemble(2 ** len(qubits))
-        super().__init__(tensor, qubits)
-
-
-# end class RandomGate
-
 # Fin