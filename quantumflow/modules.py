--- conflicted
+++ resolved
@@ -51,14 +51,11 @@
 .. autoclass:: ConditionalGate
     :members:
 
-<<<<<<< HEAD
 .. autoclass:: MultiplexedRzGate
     :members:
 
-=======
 .. autoclass:: RandomGate
     :members:
->>>>>>> 5b03be51
 """
 
 # TODO: Move all to gate module?
@@ -108,15 +105,12 @@
     "CircularShiftGate",
     "QFTGate",
     "InvQFTGate",
-<<<<<<< HEAD
     "DiagonalGate",
     "ControlGate",
     "MultiplexedGate",
     "ConditionalGate",
     "MultiplexedRzGate",
     "MultiplexedRyGate",
-=======
->>>>>>> 5b03be51
     "RandomGate",
 )
 
