--- conflicted
+++ resolved
@@ -536,8 +536,6 @@
     assert qf.gates_close(gate3, gate4)
 
 
-<<<<<<< HEAD
-=======
 def test_MultiplexedGate_resolve() -> None:
     gate0 = qf.MultiplexedGate(
         [
@@ -554,7 +552,6 @@
     assert qf.gates_close(gate1, gate2)
 
 
->>>>>>> 75427665
 def test_ConditionalGate() -> None:
     gate1 = qf.ConditionalGate(qf.H(1), qf.X(1), 0)
     circ2 = qf.Circuit([qf.X(0), qf.CH(0, 1), qf.X(0), qf.CNot(0, 1)])
